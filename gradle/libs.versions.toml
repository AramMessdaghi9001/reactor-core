--- conflicted
+++ resolved
@@ -13,27 +13,14 @@
 
 # Other shared versions
 asciidoctor = "3.3.2"
-<<<<<<< HEAD
-bytebuddy = "1.12.23"
-jmh = "1.35"
-junit = "5.9.2"
 #note that some micrometer artifacts like context-propagation has a different version directly set in libraries below
 micrometer = "1.10.4"
-=======
 kotlin = "1.5.32"
->>>>>>> cd2cc125
 reactiveStreams = "1.0.4"
 
 [libraries]
 jsr166backport = "io.projectreactor:jsr166:1.0.0.RELEASE"
 jsr305 = "com.google.code.findbugs:jsr305:3.0.1"
-<<<<<<< HEAD
-junit-api = { module = "org.junit.jupiter:junit-jupiter-api" }
-junit-bom = { module = "org.junit:junit-bom", version.ref = "junit" }
-junit-engine = { module = "org.junit.jupiter:junit-jupiter-engine" }
-junit-params = { module = "org.junit.jupiter:junit-jupiter-params" }
-junit-platform = { module = "org.junit.platform:junit-platform-launcher" }
-logback = "ch.qos.logback:logback-classic:1.2.11"
 micrometer-bom = { module = "io.micrometer:micrometer-bom", version.ref = "micrometer" }
 micrometer-commons = { module = "io.micrometer:micrometer-commons" }
 micrometer-core = { module = "io.micrometer:micrometer-core" }
@@ -42,11 +29,7 @@
 micrometer-observation-test = { module = "io.micrometer:micrometer-observation-test" }
 micrometer-tracing-test = "io.micrometer:micrometer-tracing-integration-test:1.0.2"
 micrometer-test = { module = "io.micrometer:micrometer-test" }
-mockito = "org.mockito:mockito-core:4.11.0"
-=======
 kotlin-stdlib = { module = "org.jetbrains.kotlin:kotlin-stdlib", version.ref = "kotlin" }
-micrometer = "io.micrometer:micrometer-core:1.3.0"
->>>>>>> cd2cc125
 reactiveStreams = { module = "org.reactivestreams:reactive-streams", version.ref = "reactiveStreams" }
 reactiveStreams-tck = { module = "org.reactivestreams:reactive-streams-tck", version.ref = "reactiveStreams" }
 reactor-perfBaseline-core = { module = "io.projectreactor:reactor-core", version.ref = "baselinePerfCore" }
