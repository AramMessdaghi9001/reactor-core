--- conflicted
+++ resolved
@@ -184,12 +184,8 @@
 
 	@Test
 	public void interruptBlock() throws InterruptedException {
-<<<<<<< HEAD
-		BlockingOptionalMonoSubscriber<String> test =
-				new BlockingOptionalMonoSubscriber<>(Context.empty());
-		AtomicReference<Throwable> errorHandler = new AtomicReference<>();
-=======
-		BlockingOptionalMonoSubscriber<String> test = new BlockingOptionalMonoSubscriber<>();
+		BlockingOptionalMonoSubscriber<String> test =
+				new BlockingOptionalMonoSubscriber<>(Context.empty());
 		Thread t = new Thread(() -> {
 			try {
 				test.blockingGet();
@@ -202,7 +198,6 @@
 						.hasSuppressedException(new Exception("#blockOptional() has been interrupted"));
 			}
 		});
->>>>>>> 19ca8260
 
 		t.start();
 		t.interrupt();
@@ -213,13 +208,8 @@
 
 	@Test
 	public void interruptBlockTimeout() throws InterruptedException {
-<<<<<<< HEAD
-		BlockingOptionalMonoSubscriber<String> test =
-				new BlockingOptionalMonoSubscriber<>(Context.empty());
-		AtomicReference<Throwable> errorHandler = new AtomicReference<>();
-=======
-		BlockingOptionalMonoSubscriber<String> test = new BlockingOptionalMonoSubscriber<>();
->>>>>>> 19ca8260
+		BlockingOptionalMonoSubscriber<String> test =
+				new BlockingOptionalMonoSubscriber<>(Context.empty());
 
 		Thread t = new Thread(() -> {
 			try {
