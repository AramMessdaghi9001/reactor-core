--- conflicted
+++ resolved
@@ -40,12 +40,9 @@
 import org.reactivestreams.Publisher;
 import org.reactivestreams.Subscriber;
 import org.reactivestreams.Subscription;
-<<<<<<< HEAD
+
 import reactor.core.CorePublisher;
 import reactor.core.CoreSubscriber;
-=======
-
->>>>>>> 63c36c9e
 import reactor.core.Disposable;
 import reactor.core.scheduler.Scheduler;
 import reactor.core.scheduler.Schedulers;
@@ -976,7 +973,6 @@
 		assertThat(nextCount.get()).as("received count").isEqualTo(3);
 	}
 
-<<<<<<< HEAD
 	@Test
 	public void hooks() throws Exception {
 		String key = UUID.randomUUID().toString();
@@ -1039,7 +1035,8 @@
 		latch.await(1, TimeUnit.SECONDS);
 
 		assertThat(results).containsOnly(1, 2, 3);
-=======
+	}
+
 	// https://github.com/reactor/reactor-core/issues/1656
 	@Test
 	public void doOnEachContext() {
@@ -1063,7 +1060,6 @@
 				"onComplete() Hello!",
 				"onComplete() Hello!"
 		);
->>>>>>> 63c36c9e
 	}
 
 	private void tryToSleep(long value)
