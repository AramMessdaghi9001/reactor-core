--- conflicted
+++ resolved
@@ -176,34 +176,8 @@
 	}
 
 	/**
-<<<<<<< HEAD
-	 * {@link Scheduler} that dynamically creates a bounded number of ExecutorService-based
-	 * Workers, reusing them once the Workers have been shut down. The underlying daemon
-=======
-	 * {@link Scheduler} that dynamically creates ExecutorService-based Workers and caches
-	 * the thread pools, reusing them once the Workers have been shut down.
-	 * <p>
-	 * The maximum number of created thread pools is unbounded.
-	 * <p>
-	 * The default time-to-live for unused thread pools is 60 seconds, use the appropriate
-	 * factory to set a different value.
-	 * <p>
-	 * This scheduler is not restartable.
-	 *
-	 * @return default instance of a {@link Scheduler} that dynamically creates ExecutorService-based
-	 * Workers and caches the threads, reusing them once the Workers have been shut
-	 * down
-	 * @deprecated use {@link #boundedElastic()}, to be removed in 3.5.0
-	 */
-	@Deprecated
-	public static Scheduler elastic() {
-		return cache(CACHED_ELASTIC, ELASTIC, ELASTIC_SUPPLIER);
-	}
-
-	/**
 	 * The common <em>boundedElastic</em> instance, a {@link Scheduler} that dynamically creates a bounded number of
 	 * ExecutorService-based Workers, reusing them once the Workers have been shut down. The underlying daemon
->>>>>>> 2c3de5d4
 	 * threads can be evicted if idle for more than {@link BoundedElasticScheduler#DEFAULT_TTL_SECONDS 60} seconds.
 	 * <p>
 	 * The maximum number of created threads is bounded by a {@code cap} (by default
